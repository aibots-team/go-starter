--- conflicted
+++ resolved
@@ -7,13 +7,6 @@
 - All changes are solely **tracked by date**. 
 - The latest `master` is considered **stable** and should be periodically merged into our customer projects.
 
-<<<<<<< HEAD
-## 2021-06-29
-### Changed
-- We now directly bake the `gsdev` cli "bridge" (it actually just runs `go run -tags scripts /app/scripts/main.go "$@"`) into the `development` stage of our `Dockerfile` and create it at `/usr/bin/gsdev` (requires `./docker-helper.sh --rebuild`).
-  - `gsdev` was previously symlinked to `/app/bin` from `/app/scripts/gsdev` (within the projects' workspace) and `chmod +x` via the `Makefile` during `init`.
-  - However this lead to problems with WSL2 VSCode related development setups (always dirty git workspaces as WSL2 tries to prevent `+x` flags). 
-=======
 ## Unreleased
 ### Changed
 
@@ -29,7 +22,12 @@
 - **BREAKING** `gosec` is now also applied to test packages
   - All linters are now applied to every source code file in this project, removing the previous exclusion of `gosec` from test files/packages
   - As `gosec` might (incorrectly) detect some hardcoded credentials in your tests (variable names such as `passwordResetLink` get flagged), this change might require some fixes after merging.
->>>>>>> a5a7c6ea
+
+## 2021-06-29
+### Changed
+- We now directly bake the `gsdev` cli "bridge" (it actually just runs `go run -tags scripts /app/scripts/main.go "$@"`) into the `development` stage of our `Dockerfile` and create it at `/usr/bin/gsdev` (requires `./docker-helper.sh --rebuild`).
+  - `gsdev` was previously symlinked to `/app/bin` from `/app/scripts/gsdev` (within the projects' workspace) and `chmod +x` via the `Makefile` during `init`.
+  - However this lead to problems with WSL2 VSCode related development setups (always dirty git workspaces as WSL2 tries to prevent `+x` flags). 
 
 ## 2021-06-24
 ### Changed
