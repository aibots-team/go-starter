### -----------------------
# --- Building
### -----------------------

# first is default task when running "make" without args
<<<<<<< HEAD
build: 
	@$(MAKE) --no-print-directory sql-format
	@$(MAKE) --no-print-directory build-pre
	@$(MAKE) --no-print-directory go-format
	@$(MAKE) --no-print-directory go-build
	@$(MAKE) --no-print-directory go-lint

# these recipies may execute in parallel
build-pre: sql-lint sql-check-migrations sqlboiler swagger go-generate 
=======
build:
	@$(MAKE) build-pre
	@$(MAKE) go-format
	@$(MAKE) go-build
	@$(MAKE) go-lint

# these recipies may execute in parallel
build-pre: sql-generate-go-models swagger go-generate 
>>>>>>> b4f397f7

go-format:
	go fmt

go-build: 
	go build -o bin/apiserver ./cmd/api

go-lint:
	golangci-lint run --fast

<<<<<<< HEAD
sqlboiler:
=======
# https://github.com/golang/go/issues/24573
# w/o cache - see "go help testflag"
# use https://github.com/kyoh86/richgo to color
# note that these tests should not run verbose by default (e.g. use your IDE for this)
# TODO: add test shuffling/seeding when landed in go v1.15 (https://github.com/golang/go/issues/28592)
test:
	richgo test -cover -race -count=1 ./...

### -----------------------
# --- Initializing
### -----------------------

init:
	@$(MAKE) modules
	@$(MAKE) tools
	@$(MAKE) tidy
	@go version

# cache go modules (locally into .pkg)
modules:
	go mod download

# https://marcofranssen.nl/manage-go-tools-via-go-modules/
tools:
	cat tools.go | grep _ | awk -F'"' '{print $$2}' | xargs -tI % go install %

tidy:
	go mod tidy

### -----------------------
# --- SQL
### -----------------------

sql-reset:
	@echo "DROP & CREATE database:"
	@echo "  PGHOST=${PGHOST} PGDATABASE=${PGDATABASE}" PGUSER=${PGUSER}
	@echo -n "Are you sure? [y/N] " && read ans && [ $${ans:-N} = y ]
	psql -d postgres -c 'DROP DATABASE IF EXISTS "${PGDATABASE}";'
	psql -d postgres -c 'CREATE DATABASE "${PGDATABASE}" WITH OWNER ${PGUSER} TEMPLATE "template0";'

# This step is only required to be executed when the "migrations" folder has changed!
# MIGRATION_FILES = $(find ./migrations/ -type f -iname '*.sql')
sql-generate-go-models: # ./migrations $(MIGRATION_FILES)
	@$(MAKE) sql-format
	@$(MAKE) sql-lint
	@$(MAKE) sql-spec-reset
	@$(MAKE) sql-spec-migrate
>>>>>>> b4f397f7
	sqlboiler --wipe --no-hooks psql

go-generate:
	go generate ./...

sql-format:
	@echo "make sql-format"
	@find ${PWD} -name ".*" -prune -o -type f -iname "*.sql" -print \
		| xargs -i pg_format {} -o {}

sql-lint: sql-live-lint sql-check-migrations

# check syntax via the real database
# https://stackoverflow.com/questions/8271606/postgresql-syntax-check-without-running-the-query
sql-live-lint:
	@echo "make sql-live-lint"
	@find ${PWD} -name ".*" -prune -o -type f -iname "*.sql" -print \
		| xargs -i sed '1s#^#DO $$SYNTAX_CHECK$$ BEGIN RETURN;#; $$aEND; $$SYNTAX_CHECK$$;' {} \
		| psql --quiet -v ON_ERROR_STOP=1

sql-check-migrations:
	@echo "make sql-check-migrations"
	@(grep -R " NULL" ./migrations/ | grep --invert "DEFAULT NULL" | grep --invert "NOT") && (echo "Unnecessary use of NULL keyword" && exit 1) || exit 0

<<<<<<< HEAD
=======
sql-spec-reset:
	@echo "make sql-spec-reset"
	@psql --quiet -d postgres -c 'DROP DATABASE IF EXISTS "${PSQL_DBNAME}";'
	@psql --quiet -d postgres -c 'CREATE DATABASE "${PSQL_DBNAME}" WITH OWNER ${PSQL_USER} TEMPLATE "template0";'

sql-spec-migrate:
	@echo "make sql-spec-migrate"
	@sql-migrate up -env spec

### -----------------------
# --- Swagger
### -----------------------

>>>>>>> b4f397f7
swagger-gen-spec: 
	@echo "make swagger-gen-spec"
	@swagger generate spec \
		-i types/swagger/swagger.yml \
		-o types/swagger/swagger.json \
		--scan-models \
		-q

swagger-models:
	@echo "make swagger-models"
	@swagger generate model \
		--allow-template-override \
		--template-dir=types/swagger \
		--spec=types/swagger/swagger.json \
		--existing-models=allaboutapps.at/aw/go-mranftl-sample/types \
		--model-package=types \
		--all-definitions \
		-q

swagger-validate:
	@echo "make swagger-validate"
	@swagger validate types/swagger/swagger.json \
		--stop-on-error \
		-q

swagger-gen-server: swagger-validate swagger-models

swagger: 
<<<<<<< HEAD
	@$(MAKE) --no-print-directory swagger-gen-spec
	@$(MAKE) --no-print-directory swagger-gen-server

# https://github.com/golang/go/issues/24573
# w/o cache - see "go help testflag"
# use https://github.com/kyoh86/richgo to color
# note that these tests should not run verbose by default (e.g. use your IDE for this)
# TODO: add test shuffling/seeding when landed in go v1.15 (https://github.com/golang/go/issues/28592)
test:
	richgo test -cover -race -count=1 ./...

### -----------------------
# --- Initializing
### -----------------------

init:
	@$(MAKE) --no-print-directory modules
	@$(MAKE) --no-print-directory tools
	@$(MAKE) --no-print-directory tidy
	@go version

# cache go modules (locally into .pkg)
modules:
	go mod download

# https://marcofranssen.nl/manage-go-tools-via-go-modules/
tools:
	cat tools.go | grep _ | awk -F'"' '{print $$2}' | xargs -tI % go install %

tidy:
	go mod tidy
=======
	@$(MAKE) swagger-gen-spec
	@$(MAKE) swagger-gen-server
>>>>>>> b4f397f7

### -----------------------
# --- Helpers
### -----------------------

clean:
	rm -rf bin

<<<<<<< HEAD
reset:
	@echo "DROP & CREATE database:"
	@echo "  PGHOST=${PGHOST} PGDATABASE=${PGDATABASE}" PGUSER=${PGUSER}
	@echo -n "Are you sure? [y/N] " && read ans && [ $${ans:-N} = y ]
	psql -d postgres -c 'DROP DATABASE IF EXISTS "${PGDATABASE}";'
	psql -d postgres -c 'CREATE DATABASE "${PGDATABASE}" WITH OWNER ${PGUSER} TEMPLATE "template0"'

=======
>>>>>>> b4f397f7
### -----------------------
# --- Special targets
### -----------------------

# https://www.gnu.org/software/make/manual/html_node/Special-Targets.html
# https://www.gnu.org/software/make/manual/html_node/Phony-Targets.html
# ignore matching file/make rule combinations in working-dir
.PHONY: test<|MERGE_RESOLUTION|>--- conflicted
+++ resolved
@@ -3,17 +3,6 @@
 ### -----------------------
 
 # first is default task when running "make" without args
-<<<<<<< HEAD
-build: 
-	@$(MAKE) --no-print-directory sql-format
-	@$(MAKE) --no-print-directory build-pre
-	@$(MAKE) --no-print-directory go-format
-	@$(MAKE) --no-print-directory go-build
-	@$(MAKE) --no-print-directory go-lint
-
-# these recipies may execute in parallel
-build-pre: sql-lint sql-check-migrations sqlboiler swagger go-generate 
-=======
 build:
 	@$(MAKE) build-pre
 	@$(MAKE) go-format
@@ -22,7 +11,6 @@
 
 # these recipies may execute in parallel
 build-pre: sql-generate-go-models swagger go-generate 
->>>>>>> b4f397f7
 
 go-format:
 	go fmt
@@ -33,9 +21,6 @@
 go-lint:
 	golangci-lint run --fast
 
-<<<<<<< HEAD
-sqlboiler:
-=======
 # https://github.com/golang/go/issues/24573
 # w/o cache - see "go help testflag"
 # use https://github.com/kyoh86/richgo to color
@@ -83,7 +68,6 @@
 	@$(MAKE) sql-lint
 	@$(MAKE) sql-spec-reset
 	@$(MAKE) sql-spec-migrate
->>>>>>> b4f397f7
 	sqlboiler --wipe --no-hooks psql
 
 go-generate:
@@ -108,8 +92,6 @@
 	@echo "make sql-check-migrations"
 	@(grep -R " NULL" ./migrations/ | grep --invert "DEFAULT NULL" | grep --invert "NOT") && (echo "Unnecessary use of NULL keyword" && exit 1) || exit 0
 
-<<<<<<< HEAD
-=======
 sql-spec-reset:
 	@echo "make sql-spec-reset"
 	@psql --quiet -d postgres -c 'DROP DATABASE IF EXISTS "${PSQL_DBNAME}";'
@@ -123,7 +105,6 @@
 # --- Swagger
 ### -----------------------
 
->>>>>>> b4f397f7
 swagger-gen-spec: 
 	@echo "make swagger-gen-spec"
 	@swagger generate spec \
@@ -152,42 +133,8 @@
 swagger-gen-server: swagger-validate swagger-models
 
 swagger: 
-<<<<<<< HEAD
-	@$(MAKE) --no-print-directory swagger-gen-spec
-	@$(MAKE) --no-print-directory swagger-gen-server
-
-# https://github.com/golang/go/issues/24573
-# w/o cache - see "go help testflag"
-# use https://github.com/kyoh86/richgo to color
-# note that these tests should not run verbose by default (e.g. use your IDE for this)
-# TODO: add test shuffling/seeding when landed in go v1.15 (https://github.com/golang/go/issues/28592)
-test:
-	richgo test -cover -race -count=1 ./...
-
-### -----------------------
-# --- Initializing
-### -----------------------
-
-init:
-	@$(MAKE) --no-print-directory modules
-	@$(MAKE) --no-print-directory tools
-	@$(MAKE) --no-print-directory tidy
-	@go version
-
-# cache go modules (locally into .pkg)
-modules:
-	go mod download
-
-# https://marcofranssen.nl/manage-go-tools-via-go-modules/
-tools:
-	cat tools.go | grep _ | awk -F'"' '{print $$2}' | xargs -tI % go install %
-
-tidy:
-	go mod tidy
-=======
 	@$(MAKE) swagger-gen-spec
 	@$(MAKE) swagger-gen-server
->>>>>>> b4f397f7
 
 ### -----------------------
 # --- Helpers
@@ -196,16 +143,6 @@
 clean:
 	rm -rf bin
 
-<<<<<<< HEAD
-reset:
-	@echo "DROP & CREATE database:"
-	@echo "  PGHOST=${PGHOST} PGDATABASE=${PGDATABASE}" PGUSER=${PGUSER}
-	@echo -n "Are you sure? [y/N] " && read ans && [ $${ans:-N} = y ]
-	psql -d postgres -c 'DROP DATABASE IF EXISTS "${PGDATABASE}";'
-	psql -d postgres -c 'CREATE DATABASE "${PGDATABASE}" WITH OWNER ${PGUSER} TEMPLATE "template0"'
-
-=======
->>>>>>> b4f397f7
 ### -----------------------
 # --- Special targets
 ### -----------------------
