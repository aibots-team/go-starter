package config

import (
	"path/filepath"
	"runtime"
	"sync"
	"time"

	"allaboutapps.dev/aw/go-starter/internal/mailer/transport"
	"allaboutapps.dev/aw/go-starter/internal/push/provider"
	"allaboutapps.dev/aw/go-starter/internal/util"
	"github.com/rs/zerolog"
)

var (
	config     Server
	configOnce sync.Once
)

type EchoServer struct {
	Debug                          bool
	ListenAddress                  string
	HideInternalServerErrorDetails bool
	BaseURL                        string
	EnableCORSMiddleware           bool
	EnableLoggerMiddleware         bool
	EnableRecoverMiddleware        bool
	EnableRequestIDMiddleware      bool
	EnableTrailingSlashMiddleware  bool
}

type AuthServer struct {
	AccessTokenValidity          time.Duration
	PasswordResetTokenValidity   time.Duration
	DefaultUserScopes            []string
	LastAuthenticatedAtThreshold time.Duration
}

type PathsServer struct {
	APIBaseDirAbs string
	MntBaseDirAbs string
}

type ManagementServer struct {
	Secret string
}

type FrontendServer struct {
	BaseURL               string
	PasswordResetEndpoint string
}

type LoggerServer struct {
	Level              zerolog.Level
	RequestLevel       zerolog.Level
	LogRequestBody     bool
	LogRequestHeader   bool
	LogRequestQuery    bool
	LogResponseBody    bool
	LogResponseHeader  bool
	PrettyPrintConsole bool
}

type Server struct {
	Database   Database
	Echo       EchoServer
	Paths      PathsServer
	Auth       AuthServer
	Management ManagementServer
	Mailer     Mailer
	SMTP       transport.SMTPMailTransportConfig
	Frontend   FrontendServer
	Logger     LoggerServer
	Push       PushService
	FCMConfig  provider.FCMConfig
}

// We don't expect that ENV_VARs change while we are running our application or our tests
// (and it would be a bad thing to do anyways with parallel testing).
// Therefore we can optimize here to do ENV_VAR parsing only once.
func DefaultServiceConfigFromEnv() Server {
	configOnce.Do(func() {
		config = Server{
			Database: Database{
				Host:     util.GetEnv("PGHOST", "postgres"),
				Port:     util.GetEnvAsInt("PGPORT", 5432),
				Database: util.GetEnv("PGDATABASE", "development"),
				Username: util.GetEnv("PGUSER", "dbuser"),
				Password: util.GetEnv("PGPASSWORD", ""),
				AdditionalParams: map[string]string{
					"sslmode": util.GetEnv("PGSSLMODE", "disable"),
				},
				MaxOpenConns:    util.GetEnvAsInt("DB_MAX_OPEN_CONNS", runtime.NumCPU()*2),
				MaxIdleConns:    util.GetEnvAsInt("DB_MAX_IDLE_CONNS", 1),
				ConnMaxLifetime: time.Second * time.Duration(util.GetEnvAsInt("DB_CONN_MAX_LIFETIME_SEC", 60)),
			},
			Echo: EchoServer{
				Debug:                          util.GetEnvAsBool("SERVER_ECHO_DEBUG", false),
				ListenAddress:                  util.GetEnv("SERVER_ECHO_LISTEN_ADDRESS", ":8080"),
				HideInternalServerErrorDetails: util.GetEnvAsBool("SERVER_ECHO_HIDE_INTERNAL_SERVER_ERROR_DETAILS", true),
				BaseURL:                        util.GetEnv("SERVER_ECHO_BASE_URL", "http://localhost:8080"),
			},
			Paths: PathsServer{
				// Please ALWAYS work with ABSOLUTE (ABS) paths from ENV_VARS (however you may resolve a project-relative to absolute for the default value)
				APIBaseDirAbs: util.GetEnv("SERVER_PATHS_API_BASE_DIR_ABS", filepath.Join(util.GetProjectRootDir(), "/api")),        // /app/api (swagger.yml)
				MntBaseDirAbs: util.GetEnv("SERVER_PATHS_MNT_BASE_DIR_ABS", filepath.Join(util.GetProjectRootDir(), "/assets/mnt")), // /app/assets/mnt (user-generated content)
			},
			Auth: AuthServer{
				AccessTokenValidity:          time.Second * time.Duration(util.GetEnvAsInt("SERVER_AUTH_ACCESS_TOKEN_VALIDITY", 86400)),
				PasswordResetTokenValidity:   time.Second * time.Duration(util.GetEnvAsInt("SERVER_AUTH_PASSWORD_RESET_TOKEN_VALIDITY", 900)),
				DefaultUserScopes:            util.GetEnvAsStringArr("SERVER_AUTH_DEFAULT_USER_SCOPES", []string{"app"}),
				LastAuthenticatedAtThreshold: time.Second * time.Duration(util.GetEnvAsInt("SERVER_AUTH_LAST_AUTHENTICATED_AT_THRESHOLD", 900)),
			},
			Management: ManagementServer{
				Secret: util.GetMgmtSecret("SERVER_MANAGEMENT_SECRET"),
			},
			Mailer: Mailer{
				DefaultSender:               util.GetEnv("SERVER_MAILER_DEFAULT_SENDER", "go-starter@example.com"),
				Send:                        util.GetEnvAsBool("SERVER_MAILER_SEND", true),
				WebTemplatesEmailBaseDirAbs: util.GetEnv("SERVER_MAILER_WEB_TEMPLATES_EMAIL_BASE_DIR_ABS", filepath.Join(util.GetProjectRootDir(), "/web/templates/email")), // /app/web/templates/email
				Transporter:                 util.GetEnvEnum("SERVER_MAILER_TRANSPORTER", MailerTransporterMock.String(), []string{MailerTransporterSMTP.String(), MailerTransporterMock.String()}),
			},
<<<<<<< HEAD
			SMTP: transport.SMTPMailTransportConfig{
				Host:      util.GetEnv("SERVER_SMTP_HOST", "mailhog"),
				Port:      util.GetEnvAsInt("SERVER_SMTP_PORT", 1025),
				Username:  util.GetEnv("SERVER_SMTP_USERNAME", ""),
				Password:  util.GetEnv("SERVER_SMTP_PASSWORD", ""),
				AuthType:  transport.SMTPAuthTypeFromString(util.GetEnv("SERVER_SMTP_AUTH_TYPE", transport.SMTPAuthTypeNone.String())),
				UseTLS:    util.GetEnvAsBool("SERVER_SMTP_USE_TLS", false),
				TLSConfig: nil,
			},
			Frontend: FrontendServer{
				BaseURL:               util.GetEnv("SERVER_FRONTEND_BASE_URL", "http://localhost:3000"),
				PasswordResetEndpoint: util.GetEnv("SERVER_FRONTEND_PASSWORD_RESET_ENDPOINT", "/set-new-password"),
			},
			Logger: LoggerServer{
				Level:              util.LogLevelFromString(util.GetEnv("SERVER_LOGGER_LEVEL", zerolog.DebugLevel.String())),
				RequestLevel:       util.LogLevelFromString(util.GetEnv("SERVER_LOGGER_REQUEST_LEVEL", zerolog.DebugLevel.String())),
				LogRequestBody:     util.GetEnvAsBool("SERVER_LOGGER_LOG_REQUEST_BODY", false),
				LogRequestHeader:   util.GetEnvAsBool("SERVER_LOGGER_LOG_REQUEST_HEADER", false),
				LogRequestQuery:    util.GetEnvAsBool("SERVER_LOGGER_LOG_REQUEST_QUERY", false),
				LogResponseBody:    util.GetEnvAsBool("SERVER_LOGGER_LOG_RESPONSE_BODY", false),
				LogResponseHeader:  util.GetEnvAsBool("SERVER_LOGGER_LOG_RESPONSE_HEADER", false),
				PrettyPrintConsole: util.GetEnvAsBool("SERVER_LOGGER_PRETTY_PRINT_CONSOLE", false),
			},
			Push: PushService{
				UseFCMProvider:  util.GetEnvAsBool("SERVER_PUSH_USE_FCM", false),
				UseMockProvider: util.GetEnvAsBool("SERVER_PUSH_USE_MOCK", true),
			},
			FCMConfig: provider.FCMConfig{
				GoogleApplicationCredentials: util.GetEnv("GOOGLE_APPLICATION_CREDENTIALS", ""),
				ProjectID:                    util.GetEnv("SERVER_FCM_PROJECT_ID", "no-fcm-project-id-set"),
				ValidateOnly:                 util.GetEnvAsBool("SERVER_FCM_VALIDATE_ONLY", true),
			},
		}
	})

	return config
=======
			MaxOpenConns:    util.GetEnvAsInt("DB_MAX_OPEN_CONNS", runtime.NumCPU()*2),
			MaxIdleConns:    util.GetEnvAsInt("DB_MAX_IDLE_CONNS", 1),
			ConnMaxLifetime: time.Second * time.Duration(util.GetEnvAsInt("DB_CONN_MAX_LIFETIME_SEC", 60)),
		},
		Echo: EchoServer{
			Debug:                          util.GetEnvAsBool("SERVER_ECHO_DEBUG", false),
			ListenAddress:                  util.GetEnv("SERVER_ECHO_LISTEN_ADDRESS", ":8080"),
			HideInternalServerErrorDetails: util.GetEnvAsBool("SERVER_ECHO_HIDE_INTERNAL_SERVER_ERROR_DETAILS", true),
			BaseURL:                        util.GetEnv("SERVER_ECHO_BASE_URL", "http://localhost:8080"),
			EnableCORSMiddleware:           util.GetEnvAsBool("SERVER_ECHO_ENABLE_CORS_MIDDLEWARE", true),
			EnableLoggerMiddleware:         util.GetEnvAsBool("SERVER_ECHO_ENABLE_LOGGER_MIDDLEWARE", true),
			EnableRecoverMiddleware:        util.GetEnvAsBool("SERVER_ECHO_ENABLE_RECOVER_MIDDLEWARE", true),
			EnableRequestIDMiddleware:      util.GetEnvAsBool("SERVER_ECHO_ENABLE_REQUEST_ID_MIDDLEWARE", true),
			EnableTrailingSlashMiddleware:  util.GetEnvAsBool("SERVER_ECHO_ENABLE_TRAILING_SLASH_MIDDLEWARE", true),
		},
		Paths: PathsServer{
			// Please ALWAYS work with ABSOLUTE (ABS) paths from ENV_VARS (however you may resolve a project-relative to absolute for the default value)
			APIBaseDirAbs: util.GetEnv("SERVER_PATHS_API_BASE_DIR_ABS", filepath.Join(util.GetProjectRootDir(), "/api")),        // /app/api (swagger.yml)
			MntBaseDirAbs: util.GetEnv("SERVER_PATHS_MNT_BASE_DIR_ABS", filepath.Join(util.GetProjectRootDir(), "/assets/mnt")), // /app/assets/mnt (user-generated content)
		},
		Auth: AuthServer{
			AccessTokenValidity:          time.Second * time.Duration(util.GetEnvAsInt("SERVER_AUTH_ACCESS_TOKEN_VALIDITY", 86400)),
			PasswordResetTokenValidity:   time.Second * time.Duration(util.GetEnvAsInt("SERVER_AUTH_PASSWORD_RESET_TOKEN_VALIDITY", 900)),
			DefaultUserScopes:            util.GetEnvAsStringArr("SERVER_AUTH_DEFAULT_USER_SCOPES", []string{"app"}),
			LastAuthenticatedAtThreshold: time.Second * time.Duration(util.GetEnvAsInt("SERVER_AUTH_LAST_AUTHENTICATED_AT_THRESHOLD", 900)),
		},
		Management: ManagementServer{
			Secret: util.GetMgmtSecret("SERVER_MANAGEMENT_SECRET"),
		},
		Mailer: Mailer{
			DefaultSender:               util.GetEnv("SERVER_MAILER_DEFAULT_SENDER", "go-starter@example.com"),
			Send:                        util.GetEnvAsBool("SERVER_MAILER_SEND", true),
			WebTemplatesEmailBaseDirAbs: util.GetEnv("SERVER_MAILER_WEB_TEMPLATES_EMAIL_BASE_DIR_ABS", filepath.Join(util.GetProjectRootDir(), "/web/templates/email")), // /app/web/templates/email
			Transporter:                 util.GetEnvEnum("SERVER_MAILER_TRANSPORTER", MailerTransporterMock.String(), []string{MailerTransporterSMTP.String(), MailerTransporterMock.String()}),
		},
		SMTP: transport.SMTPMailTransportConfig{
			Host:      util.GetEnv("SERVER_SMTP_HOST", "mailhog"),
			Port:      util.GetEnvAsInt("SERVER_SMTP_PORT", 1025),
			Username:  util.GetEnv("SERVER_SMTP_USERNAME", ""),
			Password:  util.GetEnv("SERVER_SMTP_PASSWORD", ""),
			AuthType:  transport.SMTPAuthTypeFromString(util.GetEnv("SERVER_SMTP_AUTH_TYPE", transport.SMTPAuthTypeNone.String())),
			UseTLS:    util.GetEnvAsBool("SERVER_SMTP_USE_TLS", false),
			TLSConfig: nil,
		},
		Frontend: FrontendServer{
			BaseURL:               util.GetEnv("SERVER_FRONTEND_BASE_URL", "http://localhost:3000"),
			PasswordResetEndpoint: util.GetEnv("SERVER_FRONTEND_PASSWORD_RESET_ENDPOINT", "/set-new-password"),
		},
		Logger: LoggerServer{
			Level:              util.LogLevelFromString(util.GetEnv("SERVER_LOGGER_LEVEL", zerolog.DebugLevel.String())),
			RequestLevel:       util.LogLevelFromString(util.GetEnv("SERVER_LOGGER_REQUEST_LEVEL", zerolog.DebugLevel.String())),
			LogRequestBody:     util.GetEnvAsBool("SERVER_LOGGER_LOG_REQUEST_BODY", false),
			LogRequestHeader:   util.GetEnvAsBool("SERVER_LOGGER_LOG_REQUEST_HEADER", false),
			LogRequestQuery:    util.GetEnvAsBool("SERVER_LOGGER_LOG_REQUEST_QUERY", false),
			LogResponseBody:    util.GetEnvAsBool("SERVER_LOGGER_LOG_RESPONSE_BODY", false),
			LogResponseHeader:  util.GetEnvAsBool("SERVER_LOGGER_LOG_RESPONSE_HEADER", false),
			PrettyPrintConsole: util.GetEnvAsBool("SERVER_LOGGER_PRETTY_PRINT_CONSOLE", false),
		},
		Push: PushService{
			UseFCMProvider:  util.GetEnvAsBool("SERVER_PUSH_USE_FCM", false),
			UseMockProvider: util.GetEnvAsBool("SERVER_PUSH_USE_MOCK", true),
		},
		FCMConfig: provider.FCMConfig{
			GoogleApplicationCredentials: util.GetEnv("GOOGLE_APPLICATION_CREDENTIALS", ""),
			ProjectID:                    util.GetEnv("SERVER_FCM_PROJECT_ID", "no-fcm-project-id-set"),
			ValidateOnly:                 util.GetEnvAsBool("SERVER_FCM_VALIDATE_ONLY", true),
		},
	}
>>>>>>> 34ee6caf
}<|MERGE_RESOLUTION|>--- conflicted
+++ resolved
@@ -42,7 +42,7 @@
 }
 
 type ManagementServer struct {
-	Secret string
+	Secret string `json:"-"` // sensitive
 }
 
 type FrontendServer struct {
@@ -66,7 +66,7 @@
 	Echo       EchoServer
 	Paths      PathsServer
 	Auth       AuthServer
-	Management ManagementServer
+	Management ManagementServer `json:"-"` // sensitive
 	Mailer     Mailer
 	SMTP       transport.SMTPMailTransportConfig
 	Frontend   FrontendServer
@@ -77,7 +77,8 @@
 
 // We don't expect that ENV_VARs change while we are running our application or our tests
 // (and it would be a bad thing to do anyways with parallel testing).
-// Therefore we can optimize here to do ENV_VAR parsing only once.
+// Do NOT use os.Setenv / os.Unsetenv in tests utilizing DefaultServiceConfigFromEnv()!
+// We can optimize here to do ENV_VAR parsing only once.
 func DefaultServiceConfigFromEnv() Server {
 	configOnce.Do(func() {
 		config = Server{
@@ -99,6 +100,11 @@
 				ListenAddress:                  util.GetEnv("SERVER_ECHO_LISTEN_ADDRESS", ":8080"),
 				HideInternalServerErrorDetails: util.GetEnvAsBool("SERVER_ECHO_HIDE_INTERNAL_SERVER_ERROR_DETAILS", true),
 				BaseURL:                        util.GetEnv("SERVER_ECHO_BASE_URL", "http://localhost:8080"),
+				EnableCORSMiddleware:           util.GetEnvAsBool("SERVER_ECHO_ENABLE_CORS_MIDDLEWARE", true),
+				EnableLoggerMiddleware:         util.GetEnvAsBool("SERVER_ECHO_ENABLE_LOGGER_MIDDLEWARE", true),
+				EnableRecoverMiddleware:        util.GetEnvAsBool("SERVER_ECHO_ENABLE_RECOVER_MIDDLEWARE", true),
+				EnableRequestIDMiddleware:      util.GetEnvAsBool("SERVER_ECHO_ENABLE_REQUEST_ID_MIDDLEWARE", true),
+				EnableTrailingSlashMiddleware:  util.GetEnvAsBool("SERVER_ECHO_ENABLE_TRAILING_SLASH_MIDDLEWARE", true),
 			},
 			Paths: PathsServer{
 				// Please ALWAYS work with ABSOLUTE (ABS) paths from ENV_VARS (however you may resolve a project-relative to absolute for the default value)
@@ -120,7 +126,6 @@
 				WebTemplatesEmailBaseDirAbs: util.GetEnv("SERVER_MAILER_WEB_TEMPLATES_EMAIL_BASE_DIR_ABS", filepath.Join(util.GetProjectRootDir(), "/web/templates/email")), // /app/web/templates/email
 				Transporter:                 util.GetEnvEnum("SERVER_MAILER_TRANSPORTER", MailerTransporterMock.String(), []string{MailerTransporterSMTP.String(), MailerTransporterMock.String()}),
 			},
-<<<<<<< HEAD
 			SMTP: transport.SMTPMailTransportConfig{
 				Host:      util.GetEnv("SERVER_SMTP_HOST", "mailhog"),
 				Port:      util.GetEnvAsInt("SERVER_SMTP_PORT", 1025),
@@ -154,77 +159,8 @@
 				ValidateOnly:                 util.GetEnvAsBool("SERVER_FCM_VALIDATE_ONLY", true),
 			},
 		}
+
 	})
 
 	return config
-=======
-			MaxOpenConns:    util.GetEnvAsInt("DB_MAX_OPEN_CONNS", runtime.NumCPU()*2),
-			MaxIdleConns:    util.GetEnvAsInt("DB_MAX_IDLE_CONNS", 1),
-			ConnMaxLifetime: time.Second * time.Duration(util.GetEnvAsInt("DB_CONN_MAX_LIFETIME_SEC", 60)),
-		},
-		Echo: EchoServer{
-			Debug:                          util.GetEnvAsBool("SERVER_ECHO_DEBUG", false),
-			ListenAddress:                  util.GetEnv("SERVER_ECHO_LISTEN_ADDRESS", ":8080"),
-			HideInternalServerErrorDetails: util.GetEnvAsBool("SERVER_ECHO_HIDE_INTERNAL_SERVER_ERROR_DETAILS", true),
-			BaseURL:                        util.GetEnv("SERVER_ECHO_BASE_URL", "http://localhost:8080"),
-			EnableCORSMiddleware:           util.GetEnvAsBool("SERVER_ECHO_ENABLE_CORS_MIDDLEWARE", true),
-			EnableLoggerMiddleware:         util.GetEnvAsBool("SERVER_ECHO_ENABLE_LOGGER_MIDDLEWARE", true),
-			EnableRecoverMiddleware:        util.GetEnvAsBool("SERVER_ECHO_ENABLE_RECOVER_MIDDLEWARE", true),
-			EnableRequestIDMiddleware:      util.GetEnvAsBool("SERVER_ECHO_ENABLE_REQUEST_ID_MIDDLEWARE", true),
-			EnableTrailingSlashMiddleware:  util.GetEnvAsBool("SERVER_ECHO_ENABLE_TRAILING_SLASH_MIDDLEWARE", true),
-		},
-		Paths: PathsServer{
-			// Please ALWAYS work with ABSOLUTE (ABS) paths from ENV_VARS (however you may resolve a project-relative to absolute for the default value)
-			APIBaseDirAbs: util.GetEnv("SERVER_PATHS_API_BASE_DIR_ABS", filepath.Join(util.GetProjectRootDir(), "/api")),        // /app/api (swagger.yml)
-			MntBaseDirAbs: util.GetEnv("SERVER_PATHS_MNT_BASE_DIR_ABS", filepath.Join(util.GetProjectRootDir(), "/assets/mnt")), // /app/assets/mnt (user-generated content)
-		},
-		Auth: AuthServer{
-			AccessTokenValidity:          time.Second * time.Duration(util.GetEnvAsInt("SERVER_AUTH_ACCESS_TOKEN_VALIDITY", 86400)),
-			PasswordResetTokenValidity:   time.Second * time.Duration(util.GetEnvAsInt("SERVER_AUTH_PASSWORD_RESET_TOKEN_VALIDITY", 900)),
-			DefaultUserScopes:            util.GetEnvAsStringArr("SERVER_AUTH_DEFAULT_USER_SCOPES", []string{"app"}),
-			LastAuthenticatedAtThreshold: time.Second * time.Duration(util.GetEnvAsInt("SERVER_AUTH_LAST_AUTHENTICATED_AT_THRESHOLD", 900)),
-		},
-		Management: ManagementServer{
-			Secret: util.GetMgmtSecret("SERVER_MANAGEMENT_SECRET"),
-		},
-		Mailer: Mailer{
-			DefaultSender:               util.GetEnv("SERVER_MAILER_DEFAULT_SENDER", "go-starter@example.com"),
-			Send:                        util.GetEnvAsBool("SERVER_MAILER_SEND", true),
-			WebTemplatesEmailBaseDirAbs: util.GetEnv("SERVER_MAILER_WEB_TEMPLATES_EMAIL_BASE_DIR_ABS", filepath.Join(util.GetProjectRootDir(), "/web/templates/email")), // /app/web/templates/email
-			Transporter:                 util.GetEnvEnum("SERVER_MAILER_TRANSPORTER", MailerTransporterMock.String(), []string{MailerTransporterSMTP.String(), MailerTransporterMock.String()}),
-		},
-		SMTP: transport.SMTPMailTransportConfig{
-			Host:      util.GetEnv("SERVER_SMTP_HOST", "mailhog"),
-			Port:      util.GetEnvAsInt("SERVER_SMTP_PORT", 1025),
-			Username:  util.GetEnv("SERVER_SMTP_USERNAME", ""),
-			Password:  util.GetEnv("SERVER_SMTP_PASSWORD", ""),
-			AuthType:  transport.SMTPAuthTypeFromString(util.GetEnv("SERVER_SMTP_AUTH_TYPE", transport.SMTPAuthTypeNone.String())),
-			UseTLS:    util.GetEnvAsBool("SERVER_SMTP_USE_TLS", false),
-			TLSConfig: nil,
-		},
-		Frontend: FrontendServer{
-			BaseURL:               util.GetEnv("SERVER_FRONTEND_BASE_URL", "http://localhost:3000"),
-			PasswordResetEndpoint: util.GetEnv("SERVER_FRONTEND_PASSWORD_RESET_ENDPOINT", "/set-new-password"),
-		},
-		Logger: LoggerServer{
-			Level:              util.LogLevelFromString(util.GetEnv("SERVER_LOGGER_LEVEL", zerolog.DebugLevel.String())),
-			RequestLevel:       util.LogLevelFromString(util.GetEnv("SERVER_LOGGER_REQUEST_LEVEL", zerolog.DebugLevel.String())),
-			LogRequestBody:     util.GetEnvAsBool("SERVER_LOGGER_LOG_REQUEST_BODY", false),
-			LogRequestHeader:   util.GetEnvAsBool("SERVER_LOGGER_LOG_REQUEST_HEADER", false),
-			LogRequestQuery:    util.GetEnvAsBool("SERVER_LOGGER_LOG_REQUEST_QUERY", false),
-			LogResponseBody:    util.GetEnvAsBool("SERVER_LOGGER_LOG_RESPONSE_BODY", false),
-			LogResponseHeader:  util.GetEnvAsBool("SERVER_LOGGER_LOG_RESPONSE_HEADER", false),
-			PrettyPrintConsole: util.GetEnvAsBool("SERVER_LOGGER_PRETTY_PRINT_CONSOLE", false),
-		},
-		Push: PushService{
-			UseFCMProvider:  util.GetEnvAsBool("SERVER_PUSH_USE_FCM", false),
-			UseMockProvider: util.GetEnvAsBool("SERVER_PUSH_USE_MOCK", true),
-		},
-		FCMConfig: provider.FCMConfig{
-			GoogleApplicationCredentials: util.GetEnv("GOOGLE_APPLICATION_CREDENTIALS", ""),
-			ProjectID:                    util.GetEnv("SERVER_FCM_PROJECT_ID", "no-fcm-project-id-set"),
-			ValidateOnly:                 util.GetEnvAsBool("SERVER_FCM_VALIDATE_ONLY", true),
-		},
-	}
->>>>>>> 34ee6caf
 }