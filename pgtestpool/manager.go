--- conflicted
+++ resolved
@@ -149,16 +149,11 @@
 
 	m.templateMutex.Lock()
 	defer m.templateMutex.Unlock()
-<<<<<<< HEAD
-
-	if _, ok := m.templates[hash]; ok {
-=======
 
 	_, ok := m.templates[hash]
 
 	if ok {
 		// fmt.Println("initialized!", ok)
->>>>>>> 9bc37e58
 		return nil, ErrTemplateAlreadyInitialized
 	}
 
